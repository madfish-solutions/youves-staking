import smartpy as sp

import utils.error_codes as Errors
import utils.constants as Constants

from utils.administrable_mixin import SingleAdministrableMixin
from utils.contract_utils import Utils
from utils.fa2 import OperatorKey, BalanceOf, FA2ErrorMessage, UpdateOperator, Transfer
from utils.internal_mixin import InternalMixin

class TokenType:
    def get_type():
        return sp.TRecord(
            token_type=sp.TString,
            token_id=sp.TNat,
            token_address=sp.TAddress,
        ).layout(("token_type", ("token_id", "token_address")))

    def make(token_type, token_id, token_address):
        return sp.set_type_expr(
            sp.record(
                token_type=token_type,
                token_id=token_id,
                token_address=token_address,
            ),
            TokenType.get_type(),
        )

class DexVoteType:
    def get_type():
        return sp.TRecord(
            pair_id=sp.TNat,
            candidate=sp.TKeyHash,
            referral_code=sp.TOption(sp.TNat),
        ).layout(("pair_id", ("candidate", "referral_code")))

    def make(pair_id, candidate, referral_code):
        return sp.set_type_expr(
            sp.record(
                pair_id=pair_id,
                candidate=candidate,
                referral_code=referral_code,
            ),
            DexVoteType.get_type(),
        )

class WithdrawBakerRewardType:
    def get_type():
        return sp.TRecord(
            receiver=sp.TAddress,
            pair_id=sp.TNat,
        ).layout(("receiver", "pair_id"))

    def make(receiver, pair_id):
        return sp.set_type_expr(
            sp.record(
                receiver=receiver,
                pair_id=pair_id,
            ),
            WithdrawBakerRewardType.get_type(),
        )

class DexWithdrawBakerRewardType:
    def get_type():
        return sp.TRecord(
            receiver=sp.TContract(),
            pair_id=sp.TNat,
        ).layout(("receiver", "pair_id"))

    def make(receiver, pair_id):
        return sp.set_type_expr(
            sp.record(
                receiver=receiver,
                pair_id=pair_id,
            ),
            WithdrawBakerRewardType.get_type(),
        )

class Stake:
    def get_type():
        return sp.TRecord(
            stake=sp.TNat,  # stake
            disc_factor=sp.TNat,  # disc_factor
            age_timestamp=sp.TTimestamp,  # age
        ).layout(("stake", ("disc_factor", "age_timestamp")))

    def make(stake, disc_factor, age_timestamp):
        return sp.set_type_expr(
            sp.record(
                stake=stake,
                disc_factor=disc_factor,
                age_timestamp=age_timestamp,
            ),
            Stake.get_type(),
        )

class UnifiedStakingPool(sp.Contract, InternalMixin, SingleAdministrableMixin):
    """The unified staking pool allows a user to stake their tokens and then get YOU rewards. The rewards are coming from fees of the other parts
    of the platform (farms, mint, etc.). The rewards are in different tokens and they are swapped to YOU tokens during a trading window. The swap
    is using an oracle to predict the expected amount of YOU tokens received and fails if the minimum received is not respecting the oracle.

    Each stake has an age and once it reaches maturity (180 days) the user can withdraw the entire stake, otherwise only a percentage directly proportional
    to the stake age can be withdrawn.

    Args:
        (sp.Contract): this is a smartpy contract
        (InternalMixin): mixin used whenever we need external data and hence have to trigger an internal call (to process after we received said external data)
        (SingleAdministrableMixin): mixin used whenever we have a single administrator.
    """

    def get_init_storage(self):
        """Returns the initial storage of the contract used for inheritance of smartpy contracts

        Returns:
            dict: initial storage of the contract
        """
        storage = {}

        storage["total_stake"] = sp.nat(0)
        storage["max_release_period"] = self.max_release_period

        storage["last_stake_id"] = sp.nat(0)
        storage["stakes"] = sp.big_map(tkey=sp.TNat, tvalue=Stake.get_type())
        storage["stakes_owner_lookup"] = sp.big_map(
            tkey=sp.TAddress, tvalue=sp.TSet(sp.TNat)
        )
        storage["disc_factor"] = sp.nat(Constants.PRECISION_FACTOR)
        storage["deposit_token"] = self.deposit_token
        storage["deposit_token_is_v2"] = self.deposit_token_is_v2
        storage["reward_token"] = self.reward_token
        storage["sender"] = Constants.DEFAULT_ADDRESS
        storage["last_rewards"] = sp.nat(0)
        storage["current_rewards"] = sp.nat(0)
        storage["administrators"] = self.administrators
        storage["expected_rewards"] = sp.nat(0)

        storage["operators"] = sp.big_map(tkey=OperatorKey.get_type(), tvalue=sp.TUnit)
        return storage

    def __init__(self, deposit_token, deposit_token_is_v2, reward_token, max_release_period, administrators):
        """Contract initialization with the token contract (YOU), the maximum age of a stake (if a stake has an age greater than
        max_release_period, the age will be considered max_release_period) and the administrator of the contract.

        Args:
            deposit_token (TokenType): deposit token
            deposit_token_is_v2 (bool): whether the deposit token is a v2 token
            reward_token (TokenType): reward token
            max_release_period (int): maximum release period
            administrators (BigMap): map of administrators
        """
        self.deposit_token = deposit_token
        self.deposit_token_is_v2 = deposit_token_is_v2
        self.reward_token = reward_token
        self.max_release_period = max_release_period
        self.administrators = administrators
        self.init(**self.get_init_storage())

    @sp.private_lambda(with_storage="read-only", with_operations=True, wrap_call=True)
    def fetch_reward_balance(self, unit):
        """Lambda to trigger a own token balance fetch to be set using the callback on the "handle_fa2_fetched_rewards" entrypoint.

        Post: get token balance
        Post: call update on engine
        Args:
            unit (sp.unit): nothing
        """

        Utils.execute_get_own_balance(
            self.data.reward_token.token_type,
            self.data.reward_token.token_address,
            self.data.reward_token.token_id,
        )

    @sp.private_lambda(with_storage="read-write", with_operations=False, wrap_call=True)
    def sub_update_factor(self, unit):
        """sub entrypoint which updates the discount factor based on the received reward.

        Pre: storage.total_stake > 0
        Post: storage.la200st_token_balance = storage.current_token_balance
        Post: storage.disc_fator += ((storage.current_token_balance - storage.last_token_balance)*10**12)/storage.total_stake

        Args:
            unit (sp.unit): nothing
        """
        with sp.if_(self.data.total_stake > 0):
            reward = sp.as_nat(
                self.data.current_rewards - self.data.last_rewards
            )
            self.data.disc_factor += (
                reward * Constants.PRECISION_FACTOR // self.data.total_stake
            )
            self.data.last_rewards = self.data.current_rewards

    @sp.private_lambda(with_storage="read-write", with_operations=True, wrap_call=True)
    def sub_claim(self, stake_id):
        """sub entrypoint which claims the rewards for the sender stored in "sender". This means this can only be called by "internal_" entrypoints where
        the sender is set correctly. This sub-claim also contains the logic of linear release. Based on the stake age a fraction of the reward is
        released to the sender, the rest is redistributed among the other pool participants.
        Args:
            unit (sp.unit): nothing
        """
        sp.set_type(stake_id, sp.TNat)
        stake = sp.local("stake", self.data.stakes[stake_id])
        stake_age = sp.min(
            sp.as_nat(sp.now - stake.value.age_timestamp),
            self.data.max_release_period,
        )

        reward_token_amount = sp.local(
            "reward_token_amount",
            stake.value.stake
            * sp.as_nat(self.data.disc_factor - stake.value.disc_factor)
            // Constants.PRECISION_FACTOR,
        )
        timed_reward_token_amount = sp.local(
            "timed_reward_token_amount",
            reward_token_amount.value * stake_age // self.data.max_release_period,
        )

        Utils.execute_typed_transfer(
            self.data.reward_token.token_type,
            self.data.reward_token.token_address,
            sp.self_address,
            sp.self_address,
            self.data.reward_token.token_id,
            sp.as_nat(reward_token_amount.value - timed_reward_token_amount.value),
        )  # this self-transfer is just for indexing purposes and not required for functionality. It can be removed if gas matters.
        Utils.execute_typed_transfer(
            self.data.reward_token.token_type,
            self.data.reward_token.token_address,
            sp.self_address,
            self.data.sender,
            self.data.reward_token.token_id,
            timed_reward_token_amount.value,
        )

        self.data.last_rewards = sp.as_nat(
            self.data.last_rewards - reward_token_amount.value
        )
        self.data.stakes[stake_id].disc_factor = self.data.disc_factor


    @sp.entry_point(check_no_incoming_transfer=True)
    def update_max_release_period(self, max_release_period):
        """Update the max release period for a stake. This entrypoint can only be called by an admin.

        Args:
            max_release_period(sp.nat): new max release period to be set.
        """
        self.verify_is_admin()
        sp.set_type(max_release_period, sp.TNat)
        self.data.max_release_period = max_release_period

    @sp.entry_point(check_no_incoming_transfer=True)
<<<<<<< HEAD
    def handle_fa2_fetched_rewards(self, balance_of_response):
=======
    def set_expected_rewards(self, amt):
        """Set the expected rewards for the next period. This entrypoint can only be called by an admin.

        Args:
            amt(sp.nat): new expected rewards to be set.
        """
        self.verify_is_admin()
        sp.set_type(amt, sp.TNat)
        self.data.expected_rewards = amt

    @sp.entry_point(check_no_incoming_transfer=True)
    def set_balance(self, balance_of_response):
>>>>>>> 8cef45e7
        """called by the token contract to set the apropriate balance.

        Args:
            balance_of_response (sp.nat): fa2 balance_of response used to set the current_token_balance
        """
        sp.set_type(balance_of_response, BalanceOf.get_response_type())
        sp.verify(sp.sender == self.data.reward_token.token_address, message=Errors.INVALID_SENDER)
        with sp.match_cons(balance_of_response) as matched_balance_of_response:
            sp.verify(
                matched_balance_of_response.head.request.owner == sp.self_address,
                message=Errors.INVALID_BALANCE_REQUEST,
            )
            self.data.current_rewards = matched_balance_of_response.head.balance

    @sp.entry_point(check_no_incoming_transfer=True)
    def handle_fa12_fetched_rewards(self, balance):
        """called by the token contract to set the apropriate balance.

        Args:
            balance (sp.nat): fa12 balance response used to set the current_token_balance
        """
        sp.set_type(balance, sp.TNat)
        sp.verify(sp.sender == self.data.reward_token.token_address, message=Errors.INVALID_SENDER)
        self.data.current_rewards = balance

    @sp.entry_point(check_no_incoming_transfer=True)
    def deposit(self, deposit_paramter):
        """ """
        sp.set_type(
            deposit_paramter, sp.TRecord(token_amount=sp.TNat, stake_id=sp.TNat)
        )

        self.data.sender = sp.sender
        self.fetch_reward_balance(sp.unit)

        sp.transfer(
            deposit_paramter, sp.mutez(0), sp.self_entry_point("internal_deposit")
        )

    @sp.entry_point(check_no_incoming_transfer=True)
    def internal_deposit(self, deposit_paramter):
        """ """
        sp.set_type(
            deposit_paramter, sp.TRecord(token_amount=sp.TNat, stake_id=sp.TNat)
        )

        self.verify_internal(sp.unit)
        self.sub_update_factor(sp.unit)

        token_amount = sp.local("token_amount", deposit_paramter.token_amount)
        Utils.execute_typed_transfer(
            self.data.deposit_token.token_type,
            self.data.deposit_token.token_address,
            self.data.sender,
            sp.self_address,
            self.data.deposit_token.token_id,
            token_amount.value,
        )

        stake_id = sp.local("stake_id", deposit_paramter.stake_id)

        with sp.if_(stake_id.value > 0):
            sp.verify(
                self.data.stakes_owner_lookup[self.data.sender].contains(
                    stake_id.value
                ),
                message=Errors.NOT_OWNER,
            )
        with sp.else_():
            self.data.last_stake_id += 1
            stake_id.value = self.data.last_stake_id

        with sp.if_(self.data.stakes.contains(stake_id.value)):
            stake = sp.local("stake", self.data.stakes[stake_id.value])
            stake_age = sp.min(
                sp.as_nat(sp.now - stake.value.age_timestamp),
                self.data.max_release_period,
            )
            new_stake = sp.local("new_stake", stake.value.stake + token_amount.value)
            sender_disc_factor = stake.value.disc_factor
            new_age_timestamp = sp.local(
                "new_age_timestamp",
                sp.now.add_seconds(
                    -1 * sp.to_int((stake.value.stake * stake_age // new_stake.value))
                ),
            )  # this is negative addition == substraction because no "remove_seconds" exists in smartpy
            current_reward_token_amount = sp.local(
                "current_reward_token_amount",
                stake.value.stake
                * sp.as_nat(self.data.disc_factor - sender_disc_factor)
                // Constants.PRECISION_FACTOR,
            )
            new_sender_disc_factor = sp.local(
                "new_sender_disc_factor",
                sp.as_nat(
                    self.data.disc_factor
                    - current_reward_token_amount.value
                    * Constants.PRECISION_FACTOR
                    // new_stake.value
                ),
            )
            stake.value.stake = new_stake.value
            stake.value.disc_factor = new_sender_disc_factor.value
            stake.value.age_timestamp = new_age_timestamp.value
            self.data.stakes[stake_id.value] = stake.value
        with sp.else_():
            with sp.if_(~self.data.stakes_owner_lookup.contains(self.data.sender)):
                self.data.stakes_owner_lookup[self.data.sender] = sp.set([])
            self.data.stakes_owner_lookup[self.data.sender].add(stake_id.value)
            self.data.stakes[stake_id.value] = sp.record(
                disc_factor=self.data.disc_factor,
                stake=token_amount.value,
                age_timestamp=sp.now,
            )
        self.data.total_stake += token_amount.value

    @sp.entry_point(check_no_incoming_transfer=True)
    def claim(self, claim_paramter):
        """external entrypoint for a user to claim her/his rewards. The actual logic is in internal_claim.
        Post: storage.sender = sp.sender
        Post: fetch_reward_balance()
        Post: calls self.internal_claim
        """
        sp.set_type(
            claim_paramter, sp.TRecord(stake_id=sp.TNat)
        )
        self.data.sender = sp.sender
        self.fetch_reward_balance(sp.unit)
        sp.transfer(claim_paramter, sp.mutez(0), sp.self_entry_point("internal_claim"))

    @sp.entry_point(check_no_incoming_transfer=True)
    def internal_claim(self, claim_paramter):
        """internal entrypoint to claim a senders rewards.
        Pre: verify_internal()
        Post: sub_distribute()
        Post: sub_claim()
        """
        sp.set_type(
            claim_paramter, sp.TRecord(stake_id=sp.TNat)
        )
        self.verify_internal(sp.unit)
        self.sub_update_factor(sp.unit)
        self.sub_claim(claim_paramter.stake_id)


    @sp.entry_point(check_no_incoming_transfer=True)
    def withdraw(self, withdraw_paramter):
        """ """
        sp.set_type(
            withdraw_paramter,
            sp.TRecord(
                stake_id=sp.TNat
            ),
        )

        self.data.sender = sp.sender
        self.fetch_reward_balance(sp.unit)
        sp.transfer(
            withdraw_paramter, sp.mutez(0), sp.self_entry_point("internal_withdraw")
        )

    @sp.entry_point(check_no_incoming_transfer=True)
    def internal_withdraw(self, withdraw_paramter):
        """ """
        sp.set_type(
            withdraw_paramter,
            sp.TRecord(
                stake_id=sp.TNat
            ),
        )

        self.verify_internal(sp.unit)
        self.sub_update_factor(sp.unit)
        self.sub_claim(withdraw_paramter.stake_id)

        stake = sp.local("stake", self.data.stakes[withdraw_paramter.stake_id])

        sp.verify(
            self.data.stakes_owner_lookup[self.data.sender].contains(
                withdraw_paramter.stake_id
            ),
            message=Errors.NOT_OWNER,
        )

        Utils.execute_typed_transfer(
            self.data.deposit_token.token_type,
            self.data.deposit_token.token_address,
            sp.self_address,
            self.data.sender,
            self.data.deposit_token.token_id,
            stake.value.stake,
        )

        self.data.total_stake = sp.as_nat(
            self.data.total_stake - stake.value.stake
        )

        del self.data.stakes[withdraw_paramter.stake_id]
        self.data.stakes_owner_lookup[self.data.sender].remove(
            withdraw_paramter.stake_id
        )

    @sp.entry_point(check_no_incoming_transfer=True)
    def vote(self, params):
        self.verify_is_admin()
        sp.set_type(
            params,
            DexVoteType.get_type(),
        )

        dex_contract = sp.contract(
            DexVoteType.get_type(), self.data.deposit_token.token_address, entry_point="vote"
        ).open_some()

        sp.transfer(params, sp.mutez(0), dex_contract)

    @sp.entry_point(check_no_incoming_transfer=True)
    def claim_baker_reward(self, params):
        """ """
        self.verify_is_admin()

        sp.set_type(
            params,
            WithdrawBakerRewardType.get_type(),
        )

        dex_contract = sp.contract(
            WithdrawBakerRewardType.get_type(), self.data.deposit_token.token_address, entry_point="withdraw_profit"
        ).open_some()

        sp.transfer(
            params, sp.mutez(0), dex_contract
        )

    @sp.entry_point(check_no_incoming_transfer=True)
    def update_operators(self, update_operators):
        """ """
        sp.set_type(update_operators, UpdateOperator.get_batch_type())
        with sp.for_("update_operator", update_operators) as update_operator:
            with update_operator.match_cases() as argument:
                with argument.match("add_operator") as update:
                    sp.verify(
                        update.owner == sp.sender, message=FA2ErrorMessage.NOT_OWNER
                    )
                    operator_key = OperatorKey.make(
                        update.token_id, update.owner, update.operator
                    )
                    self.data.operators[operator_key] = sp.unit
                with argument.match("remove_operator") as update:
                    sp.verify(
                        update.owner == sp.sender, message=FA2ErrorMessage.NOT_OWNER
                    )
                    operator_key = OperatorKey.make(
                        update.token_id, update.owner, update.operator
                    )
                    del self.data.operators[operator_key]

    @sp.entry_point(check_no_incoming_transfer=True)
    def transfer(self, transfers):
        sp.set_type(transfers, Transfer.get_batch_type())
        with sp.for_("transfer", transfers) as transfer:
            with sp.for_("tx", transfer.txs) as tx:
                sp.verify(self.data.stakes.contains(tx.token_id), message=FA2ErrorMessage.TOKEN_UNDEFINED)
                stake = sp.local("stake", self.data.stakes[tx.token_id])
                operator_key = OperatorKey.make(tx.token_id, transfer.from_, sp.sender)
                sp.verify(
                    (sp.sender == transfer.from_)
                    | self.data.operators.contains(operator_key),
                    message=FA2ErrorMessage.NOT_OPERATOR,
                )

                with sp.if_((tx.amount == 1) & self.data.stakes_owner_lookup[transfer.from_].contains(tx.token_id)):
                    with sp.if_(~self.data.stakes_owner_lookup.contains(tx.to_)):
                        self.data.stakes_owner_lookup[tx.to_] = sp.set([])
                    self.data.stakes_owner_lookup[transfer.from_].remove(tx.token_id)
                    self.data.stakes_owner_lookup[tx.to_].add(tx.token_id)

    @sp.entry_point(check_no_incoming_transfer=True)
    def balance_of(self, balance_of_request):
        """This entrypoint as per FA2 standard, takes balance_of requests and reponds on the provided callback contract.

        Args:
            balance_of_request (BalanceOf): the request
        """
        sp.set_type(balance_of_request, BalanceOf.get_type())

        responses = sp.local(
            "responses", sp.set_type_expr(sp.list([]), BalanceOf.get_response_type())
        )
        with sp.for_("request", balance_of_request.requests) as request:
            sp.verify(
                self.data.stakes.contains(request.token_id),
                message=FA2ErrorMessage.TOKEN_UNDEFINED,
            )
            stake = sp.local("stake", self.data.stakes[request.token_id])
            with sp.if_(self.data.stakes_owner_lookup.contains(request.owner)):
                with sp.if_(
                    self.data.stakes_owner_lookup[request.owner].contains(
                        request.token_id
                    )
                ):
                    responses.value.push(sp.record(request=request, balance=1))
            with sp.else_():
                responses.value.push(sp.record(request=request, balance=0))

        sp.transfer(responses.value, sp.mutez(0), balance_of_request.callback)


    @sp.onchain_view()
    def view_balance(self, parameter):
        sp.set_type(parameter, sp.TRecord(address=sp.TAddress, token_id=sp.TNat))
        sp.verify(
            self.data.stakes.contains(parameter.token_id),
            message=FA2ErrorMessage.TOKEN_UNDEFINED,
        )

        with sp.if_(
            (
                self.data.stakes_owner_lookup.contains(parameter.address)
                & self.data.stakes_owner_lookup[parameter.address].contains(
                    parameter.token_id
                )
            )
        ):
            sp.result(1)
        with sp.else_():
            sp.result(0)

    @sp.onchain_view()
    def view_is_operator(self, parameter):
        sp.set_type(parameter, OperatorKey.get_type())
        operator_key = OperatorKey.make(
            parameter.token_id, parameter.owner, parameter.operator
        )
        sp.result(self.data.operators.contains(operator_key))

    @sp.onchain_view()
    def view_owner_stakes(self, owner):
        sp.set_type(owner, sp.TAddress)
        with sp.if_(~self.data.stakes_owner_lookup.contains(owner)):
            sp.result(sp.set([]))
        with sp.else_():
            sp.result(self.data.stakes_owner_lookup[owner])

    @sp.onchain_view()
    def view_stake(self, stake_id):
        sp.set_type(stake_id, sp.TNat)
        with sp.if_(~self.data.stakes.contains(stake_id)):
            sp.result(
                Stake.make(
                    disc_factor=sp.nat(0),
                    stake=sp.nat(0),
                    age_timestamp=sp.timestamp(0),
                )
            )
        with sp.else_():
            sp.result(self.data.stakes[stake_id])

    @sp.onchain_view()
    def view_max_release_period(self):
        sp.result(self.data.max_release_period)

    @sp.onchain_view()
    def view_administrator_state(self, address):
        with sp.if_(self.data.administrators.contains(address)):
            sp.result(self.data.administrators[address])
        with sp.else_():
            sp.result(-1)

    @sp.onchain_view()
    def view_last_stake_id(self):
        sp.result(self.data.last_stake_id)

    @sp.onchain_view()
    def view_disc_factor(self):
        sp.result(self.data.disc_factor)

    @sp.onchain_view()
    def view_total_stake(self):
        sp.result(self.data.total_stake)<|MERGE_RESOLUTION|>--- conflicted
+++ resolved
@@ -252,9 +252,6 @@
         self.data.max_release_period = max_release_period
 
     @sp.entry_point(check_no_incoming_transfer=True)
-<<<<<<< HEAD
-    def handle_fa2_fetched_rewards(self, balance_of_response):
-=======
     def set_expected_rewards(self, amt):
         """Set the expected rewards for the next period. This entrypoint can only be called by an admin.
 
@@ -266,8 +263,7 @@
         self.data.expected_rewards = amt
 
     @sp.entry_point(check_no_incoming_transfer=True)
-    def set_balance(self, balance_of_response):
->>>>>>> 8cef45e7
+     def handle_fa2_fetched_rewards(self, balance_of_response):
         """called by the token contract to set the apropriate balance.
 
         Args:
